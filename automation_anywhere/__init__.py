<<<<<<< HEAD
name = 'pyAutomationAnywhere'
=======
name = 'automation_anywhere'
>>>>>>> a6e7d940
__all__ = ['errors','base']<|MERGE_RESOLUTION|>--- conflicted
+++ resolved
@@ -1,6 +1,2 @@
-<<<<<<< HEAD
-name = 'pyAutomationAnywhere'
-=======
 name = 'automation_anywhere'
->>>>>>> a6e7d940
 __all__ = ['errors','base']